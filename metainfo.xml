--- conflicted
+++ resolved
@@ -124,14 +124,11 @@
           <li>Adds CenterCursor (`zz`) vi motion</li>
           <li>Adds ability to name tabs (#1690)</li>
           <li>Adds dynamic loading of conpty.dll to allow mouse mode on Windows 10</li>
-<<<<<<< HEAD
+          <li>Fix empty history jump (#1781)</li>
           <li>Adds git graph drawing glyphs</li>
           <li>Fixes double line box drawing characters</li>
           <li>Adds new arc style for box drawing characters</li>
           <li>Adds multiple rendering options for braille characters</li>
-=======
-          <li>Fix empty history jump (#1781)</li>
->>>>>>> 01e5079d
         </ul>
       </description>
     </release>
